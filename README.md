--- conflicted
+++ resolved
@@ -6,17 +6,11 @@
 
 It works as follows:
 * A Loader object is created per graphql request.
-<<<<<<< HEAD
 * Each of many concurrently executing graphql resolver functions call `Load()` on the Loader object with different keys. Let's say `K1`, `K2`, `K3`
 * Each call to `Load()` with a new key is delayed slightly (a few milliseconds) so that the Loader can load them together.
-* The customizable `fetch` function of the loader takes a list of keys and loads data for all of them in a single batched request to the data storage layer. It might send `[K1,K2,K3]` and get back `[V1,V2,V3]`. Alternatively, a mappedFetch function of the loader takes a list of keys and returns a map instead of a list. It might send `[K1, K2, K3]` and get back `{K1: V1, K2: V2, K3: V3}`.
-* The Loader takes case of sending the right result to the right caller and the result is cached for the duration of the graphql request.
-=======
-* Each of many concurrently executing graphql resolver functions call Load() on the Loader object with different keys. Let's say K1, K2, K3
-* Each call to Load() with a new key is delayed slightly (a few milliseconds) so that the Loader can load them together.
-* The customizable fetch function of the loader takes a list of keys and loads data for all of them in a single batched request to the data storage layer. It might send `[K1,K2,K3]` and get back `[V1,V2,V3]`. The order of the keys must match the order of the values.
+* The customizable `fetch` function of the loader takes a list of keys and loads data for all of them in a single batched request to the data storage layer. It might send `[K1,K2,K3]` and get back `[V1,V2,V3]`. The order of the keys must match the order of the values.
+  * Alternatively, the `mappedFetch` function of the loader takes a list of keys and returns a map instead of a list. It might send `[K1, K2, K3]` and get back `{K1: V1, K2: V2, K3: V3}`.
 * The Loader takes care of sending the right result to the right caller and the result is cached for the duration of the graphql request.
->>>>>>> dedebca4
 
 > [!NOTE]
 > The `fetch` method expect the returned list to correspond to the provided keys in the same order. Alternatively  the `mappedFetch` can be used which allows returning a map, ensuring correct ordering and easy handling of nil values.
